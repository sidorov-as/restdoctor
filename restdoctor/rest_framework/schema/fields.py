from __future__ import annotations

import collections
import contextlib
import decimal
import inspect
import typing

from django.conf import settings
from django.core.exceptions import FieldDoesNotExist, ImproperlyConfigured
from django.core.validators import RegexValidator
from django.db.models import AutoField
from rest_framework.fields import (
    BooleanField,
    ChoiceField,
    DateField,
    DateTimeField,
    DecimalField,
    DictField,
    EmailField,
    Field,
    FileField,
    FloatField,
    HStoreField,
    IntegerField,
    IPAddressField,
    JSONField,
    ListField,
    ModelField,
    MultipleChoiceField,
    SerializerMethodField,
    URLField,
    UUIDField,
    _UnvalidatedField,
    empty,
)
from rest_framework.relations import ManyRelatedField, PrimaryKeyRelatedField
from rest_framework.schemas.openapi import AutoSchema
from rest_framework.serializers import BaseSerializer, ListSerializer, ModelSerializer, Serializer
from rest_framework.settings import api_settings
from semver import VersionInfo

from restdoctor.rest_framework.schema.custom_types import (
    FieldSchemaProtocol,
    OpenAPISchema,
    ViewSchemaProtocol,
)
from restdoctor.utils.typing_inspect import is_list_type, is_optional_type


def array_schema(item_schema: OpenAPISchema = None) -> OpenAPISchema:
    schema: OpenAPISchema = {'type': 'array'}
    if item_schema:
        schema['items'] = item_schema
    return schema


def string_schema(string_format: str = None) -> OpenAPISchema:
    schema: OpenAPISchema = {'type': 'string'}
    if string_format:
        schema['format'] = string_format
    return schema


def drf_map_field_validators(obj: FieldSchemaProtocol, field: Field, schema: OpenAPISchema) -> None:
    try:
        AutoSchema.map_field_validators(obj, field, schema)
    except AttributeError:
        AutoSchema._map_field_validators(obj, field, schema)


def is_geometry_field(field: Field) -> bool:
    return (
        field.__class__.__name__ == 'GeometryField'
        and field.__module__ == 'rest_framework_gis.fields'
    )


class FieldSchema(FieldSchemaProtocol):
    def __init__(self, view_schema: ViewSchemaProtocol):
        self.view_schema = view_schema

    @property
    def openapi_version(self) -> VersionInfo:
        if self.view_schema.generator:
            return self.view_schema.generator.openapi_version
        else:
            return getattr(settings, 'DEFAULT_OPENAPI_VERSION', '3.0.2')

    @property
    def is_new_openapi_null_type(self) -> bool:
        return self.openapi_version >= VersionInfo.parse('3.1.0')

    @classmethod
    def check_method_field_annotations(cls, field: Field, field_wrapper: Field) -> None:
        field_name = field_wrapper.field_name
        serializer_name = field_wrapper.parent.__class__.__name__
        try:
            return_annotation = typing.get_type_hints(
                getattr(field_wrapper.parent, f'get_{field_name}')
            )['return']
        except NameError:
            # We don't see types included with TYPE_CHECKING == True
            return
        field_allow_null = getattr(field, 'allow_null', True)
        if field_allow_null ^ is_optional_type(return_annotation):
            raise ImproperlyConfigured(
                f'Field {field_name} in {serializer_name} '
                f"doesn't match with it's annotation: allow_null={field_allow_null} "
                f'vs {return_annotation}'
            )

        field_many = getattr(field, 'many', False) or isinstance(
            field, (ListField, MultipleChoiceField)
        )
        if field_many ^ is_list_type(return_annotation):
            serializer_name = field_wrapper.parent.__class__.__name__
            raise ImproperlyConfigured(
                f'Field {field_name} in {serializer_name} '
                f"doesn't match with it's annotation: many={field_many} "
                f'vs {return_annotation}'
            )

    def get_field_schema(self, field: Field) -> OpenAPISchema:
        schema = self.map_field(field)
        if not schema:
            return {}
        if field.read_only:
            schema['readOnly'] = True
        if field.write_only:
            schema['writeOnly'] = True
        if field.allow_null and not self.is_new_openapi_null_type:
            schema['nullable'] = True
        if field.default and field.default != empty and not callable(field.default):
            schema['default'] = field.default
        description = self.get_field_description(field)
        if description:
            schema['description'] = description

        self.map_field_validators(field, schema)
        return schema

    def get_field_description(self, field: Field) -> typing.Optional[str]:
        field_description = None
        if field.help_text:
            field_description = str(field.help_text)
        elif isinstance(field.parent, ModelSerializer):
            if isinstance(field, ModelField):
                field_description = field.model_field.verbose_name
            elif field.source != '*':
                with contextlib.suppress(AttributeError, LookupError, FieldDoesNotExist):
                    field_description = str(
                        field.parent.Meta.model._meta.get_field(field.source).verbose_name
                    )

        if settings.API_STRICT_SCHEMA_VALIDATION and not field_description:
            raise ImproperlyConfigured(
                f'field {field.field_name} in serializer {field.parent.__class__.__name__} '
                f'should have help_text argument or verbose_name in source model field'
            )

        return field_description

    def map_field_validators(self, field: Field, schema: OpenAPISchema) -> None:
        drf_map_field_validators(self, field, schema)

        # Backported from django-rest-framework
        # https://github.com/encode/django-rest-framework/commit/5ce237e00471d885f05e6d979ec777552809b3b1
        for validator in field.validators:
            if isinstance(validator, RegexValidator):
                schema['pattern'] = validator.regex.pattern.replace('\\Z', '\\z')

    def map_field(self, original_field: Field) -> typing.Optional[OpenAPISchema]:
        # Field.__deepcopy__ сбрасывает кастомные атрибуты, поэтому схему ищем через класс сериализатора
        field = original_field
        if isinstance(field, SerializerMethodField):
            parent_field = field.parent.__class__._declared_fields[field.field_name]
            field = getattr(parent_field, 'schema_type', field)

            if settings.API_STRICT_SCHEMA_VALIDATION:
                self.check_method_field_annotations(field, original_field)

        field_handlers = [
            (_UnvalidatedField, lambda _: None),
            (is_geometry_field, self.map_point_field),
            ((ListSerializer, Serializer), self.map_serializer),
            ((ManyRelatedField, PrimaryKeyRelatedField), self.map_related),
            (MultipleChoiceField, self.map_choice_field),
            (ChoiceField, self.map_choice_field),
            (ListField, lambda f: array_schema(self.map_field(f.child))),
            (DateField, lambda _: string_schema('date')),
            (DateTimeField, lambda _: string_schema('date-time')),
            (EmailField, lambda _: string_schema('email')),
            (URLField, lambda _: string_schema('uri')),
            (UUIDField, lambda _: string_schema('uuid')),
            (IPAddressField, self.map_ipaddress_field),
            (DecimalField, self.map_decimal_field),
            ((FloatField, IntegerField), self.map_numeric_field),
            (FileField, self.map_file_field),
            (BooleanField, lambda _: {'type': 'boolean'}),
            ((JSONField, DictField, HStoreField), lambda _: {'type': 'object'}),
            (Field, lambda _: string_schema()),
            # Catch-all type
            (object, lambda _: string_schema()),
        ]

<<<<<<< HEAD
        for field_types, handler in field_handlers:
            if isinstance(field, field_types):
                result = handler(field)
                return self.add_null_to_type(result, field.allow_null)

    def add_null_to_type(
            self,
            schema: typing.Optional[OpenAPISchema],
            allow_null: bool,
    ) -> typing.Optional[OpenAPISchema]:
        if schema and 'type' in schema:
            result = schema.copy()
            if allow_null and self.is_new_openapi_null_type:
                result['type'] = [result['type'], 'null']
        return result
=======
        for predicate, handler in field_handlers:
            if inspect.isfunction(predicate):
                if predicate(field):
                    return handler(field)
            elif isinstance(field, predicate):
                return handler(field)
>>>>>>> 8a45152e

    def map_choice_field(self, field: ChoiceField) -> OpenAPISchema:
        choices = list(
            collections.OrderedDict.fromkeys(field.choices)
        )  # preserve order and remove duplicates
        schema: OpenAPISchema = {'enum': choices}

        choice_type = None
        if all(isinstance(choice, bool) for choice in choices):
            choice_type = 'boolean'
        elif all(isinstance(choice, int) for choice in choices):
            choice_type = 'integer'
        elif all(isinstance(choice, (int, float, decimal.Decimal)) for choice in choices):
            choice_type = 'number'
        elif all(isinstance(choice, str) for choice in choices):
            choice_type = 'string'

        if choice_type:
            schema['type'] = choice_type

        if isinstance(field, MultipleChoiceField):
            return array_schema(schema)
        return schema

    def map_point_field(self, field: Field) -> OpenAPISchema:
        # When using rest_framework_gis all Django geo fields are mapped to GeometryField
        # We can get original model field to generate right schema from
        # getattr(field.parent.Meta.model, field.field_name).field
        # OpenAPI Schemas for GeoJSON can be found here https://gist.github.com/zit0un/3ac0575eb0f3aabdc645c3faad47ab4a
        return {
            'type': 'object',
            'required': ['type', 'coordinates'],
            'properties': {
                'type': {'type': 'string', 'enum': ['Point']},
                'coordinates': {
                    'type': 'array',
                    'items': {'type': 'number', 'format': 'float'},
                    'example': [12.9721, 77.5933],
                    'minItems': 2,
                    'maxItems': 3,
                },
            },
        }

    def map_serializer(self, field: BaseSerializer) -> OpenAPISchema:
        if isinstance(field, ListSerializer):
            return array_schema(self.view_schema.map_serializer(field.child))
        else:
            schema = self.view_schema.map_serializer(field)
            schema['type'] = 'object'
            return schema

    def map_related(
        self, field: typing.Union[ManyRelatedField, PrimaryKeyRelatedField]
    ) -> typing.Optional[OpenAPISchema]:
        if isinstance(field, ManyRelatedField):
            return array_schema(self.map_field(field.child_relation))
        if isinstance(field, PrimaryKeyRelatedField):
            model = getattr(field.queryset, 'model', None)
            if model is not None:
                model_field = model._meta.pk
                if isinstance(model_field, AutoField):
                    return {'type': 'integer'}

    def map_list_field(self, field: ListField) -> OpenAPISchema:
        return array_schema(self.map_field(field.child))

    def map_decimal_field(self, field: DecimalField) -> OpenAPISchema:
        if getattr(field, 'coerce_to_string', api_settings.COERCE_DECIMAL_TO_STRING):
            schema = string_schema('decimal')
        else:
            schema = {'type': 'number'}

        if field.decimal_places:
            schema['multipleOf'] = float('.' + (field.decimal_places - 1) * '0' + '1')
        if field.max_whole_digits:
            value = int(field.max_whole_digits * '9') + 1
            schema['maximum'] = value
            schema['minimum'] = -value

        if field.max_value:
            schema['maximum'] = field.max_value
        if field.min_value:
            schema['minimum'] = field.min_value

        return schema

    def map_numeric_field(self, field: Field) -> OpenAPISchema:
        schema = {'type': 'number'}
        if field.max_value:
            schema['maximum'] = field.max_value
        if field.min_value:
            schema['minimum'] = field.min_value

        if isinstance(field, IntegerField):
            schema = {'type': 'integer'}
            max_value = int(field.max_value or 0)
            min_value = int(field.min_value or 0)
            if max(max_value, min_value) > 2147483647:
                schema['format'] = 'int64'

        return schema

    def map_ipaddress_field(self, field: IPAddressField) -> OpenAPISchema:
        string_format = field.protocol if field.protocol != 'both' else None
        return string_schema(string_format)

    def map_file_field(self, field: FileField) -> OpenAPISchema:
        if self.openapi_version >= VersionInfo.parse('3.1.0'):
            return {'type': 'string', 'contentMediaType': 'application/octet-stream'}
        else:
            return string_schema('binary')<|MERGE_RESOLUTION|>--- conflicted
+++ resolved
@@ -171,6 +171,10 @@
                 schema['pattern'] = validator.regex.pattern.replace('\\Z', '\\z')
 
     def map_field(self, original_field: Field) -> typing.Optional[OpenAPISchema]:
+        schema = self.get_field_schema(original_field)
+        return self.add_null_to_type(schema, field.allow_null)
+                
+    def get_field_schema(self, original_field: Field) -> typing.Optional[OpenAPISchema]:
         # Field.__deepcopy__ сбрасывает кастомные атрибуты, поэтому схему ищем через класс сериализатора
         field = original_field
         if isinstance(field, SerializerMethodField):
@@ -204,11 +208,12 @@
             (object, lambda _: string_schema()),
         ]
 
-<<<<<<< HEAD
-        for field_types, handler in field_handlers:
-            if isinstance(field, field_types):
-                result = handler(field)
-                return self.add_null_to_type(result, field.allow_null)
+        for predicate, handler in field_handlers:
+            if inspect.isfunction(predicate):
+                if predicate(field):
+                    return handler(field)
+            elif isinstance(field, predicate):
+                return handler(field)
 
     def add_null_to_type(
             self,
@@ -220,14 +225,6 @@
             if allow_null and self.is_new_openapi_null_type:
                 result['type'] = [result['type'], 'null']
         return result
-=======
-        for predicate, handler in field_handlers:
-            if inspect.isfunction(predicate):
-                if predicate(field):
-                    return handler(field)
-            elif isinstance(field, predicate):
-                return handler(field)
->>>>>>> 8a45152e
 
     def map_choice_field(self, field: ChoiceField) -> OpenAPISchema:
         choices = list(
